--- conflicted
+++ resolved
@@ -33,12 +33,7 @@
 
 import blockchain.gen.messaging.ttypes as message_types
 
-
-<<<<<<< HEAD
 # **** functions below used for converting thrift types to some other structure **** #
-=======
-# functions below used for converting thrift types to some other structure #
->>>>>>> c9f2025d
 def thrift_record_to_dict(thrift_record):
     """ returns a dictionary representation of a thrift verification_record """
     return {
@@ -48,12 +43,8 @@
         'verification_ts': thrift_record.verification_ts,
         'signature': convert_thrift_signature(thrift_record.signature),
         'prior_hash': thrift_record.prior_hash,
-<<<<<<< HEAD
-        'lower_phase_hash': thrift_record.lower_phase_hash,
+        'lower_hash': thrift_record.lower_hash,
         'public_transmission': thrift_record.public_transmission
-=======
-        'lower_hash': thrift_record.lower_hash
->>>>>>> c9f2025d
     }
 
 
@@ -154,12 +145,8 @@
     thrift_record.origin_id = record['origin_id']
     thrift_record.phase = record['phase']
     thrift_record.verification_ts = record['verification_ts']
-<<<<<<< HEAD
-    thrift_record.lower_phase_hash = record['lower_phase_hash']
+    thrift_record.lower_hash = record['lower_hash']
     thrift_record.public_transmission = record['public_transmission']
-=======
-    thrift_record.lower_hash = record['lower_hash']
->>>>>>> c9f2025d
 
     if record['prior_hash']:
         thrift_record.prior_hash = record['prior_hash']
